from flask import make_response, redirect, render_template, request, session, url_for
from flask_babel import gettext as _

from api.v1.views import bp
from app.extensions import get_locale
from app.services.news import NewsService
from app.services.project_service import ProjectService
from app.services.team_service import TeamService
from config import Config
from utils.map_i18n import normailze_i18n
from utils.referrer_modifier import modify_referrer_lang
from utils.view_modifiers import response

# Initialize the service with static dummy data
project_service = ProjectService()
team_service = TeamService()


@bp.route("/")
@response(template_file="index.html")
def index():
    """home page"""
    return dict()


@bp.route("/projects")
@response(template_file="projects.html")
@normailze_i18n
def projects():
    """projects page"""
    projects = ProjectService().get_all_projects()
    # locale must be included in the dict in order to be normalized
    # DONT' use rqeuest.args.get('lang') as it will return None
    return dict(**projects, locale=get_locale())


@bp.route("/login", methods=["GET", "POST"])
@response(template_file="login.html")
def login():
    """Login page with HTMX"""

    if request.method == "GET":
        return dict()

    # Handle POST request (login attempt)
    username = request.form.get("username")
    password = request.form.get("password")
    # Dummy validation (replace with real auth logic)
    if not username or not password:
        return make_response(
            "<p class='text-red-500'>Please enter both username and password to login.</p>",
            400,
        )

    if username != "a" or password != "a":
        return make_response(
            "<p class='text-red-500'>Invalid credentials. Please try again.</p>", 400
        )

    # Successful login - Use HX-Redirect header for redirection
    response = make_response()
    response.headers["HX-Redirect"] = url_for("app_views.dashboard")
    return response


@bp.route("/dashboard")
@response(template_file="dashboard.html")
def dashboard():
    """Dashboard page"""
<<<<<<< HEAD
    tab_query = request.args.get("q")
    if tab_query is None:
      return dict(tab="projects")

    tab_content = dict(
        team=dict(temp="partials/dashboard/team.html",
                  data=team_service.get_all_team_members),
        projects=dict(temp="partials/dashboard/projects.html",
                      data=project_service.get_all_projects),
        knowledge_hub=dict(temp="partials/dashboard/knowledge-hub.html",
                           data=dict),
        subscribers=dict(temp="partials/dashboard/subscribers.html",
                         data=dict),
        news=dict(temp="partials/dashboard/news.html",
                  data=NewsService().get_all),
=======
    locale = session.get("lang", Config.BABEL_DEFAULT_LOCALE)
    tab_query = request.args.get("q", "projects")
    page = int(request.args.get("page", 1))
    tab_mapper = {
        "team": "partials/dashboard/team.html",
        "projects": "partials/dashboard/projects.html",
        "knowledge-hub": "partials/dashboard/knowledge-hub.html",
        "subscribers": "partials/dashboard/subscribers.html",
        "news": "partials/dashboard/news.html",
    }
    if request.headers.get("hx-tab"):
        # Fetch projects for the 'projects' tab
        if tab_query == "projects":
            all_projects = project_service.get_all_projects(page=page)
            return make_response(
                render_template(
                    "partials/dashboard/projects.html",
                    locale=locale,
                    projects=all_projects,
                    page=page,
                    total_pages=len(all_projects) // 5 + 1,
                )
            )

        # Fetch team members for the 'team' tab
        if tab_query == "team":
            team_members = team_service.get_all(page=page)
            return make_response(
                render_template(
                    "partials/dashboard/team.html",
                    **team_members,
                )
            )

        return make_response(
            render_template(
                tab_mapper.get(tab_query, "partials/dashboard/projects.html")
            )
>>>>>>> 7ad9d0c9
        )
    template = tab_content.get(tab_query, {}).get("temp")
    data = tab_content.get(tab_query, {}).get("data", lambda: {})()
    print(dict(tab=template, **data))

    return make_response(render_template(
      template,
      **data,
    ))
                                             
        
@bp.route("/knowledge-hub")
@response(template_file="knowledge-hub.html")
def knowledge_hup():
    """knowledge-hub page"""
    tab_query = request.args.get("q", "research")
    tab_mapper = {
        "research": "partials/research.html",
        "courses": "partials/courses.html",
        "podcasts": "partials/podcasts.html",
    }

    if request.headers.get("hx-tab"):
        return make_response(
            render_template(
                tab_mapper.get(tab_query, "partials/research.html"), data=dict()
            )
        )
    return dict(tab="research")


@bp.route("/team")
@response(template_file="team.html")
def team():
    """team page"""
    all_team_members = TeamService().get_all()
    return dict(**all_team_members)


@bp.route("/set_language")
def set_language():
    """set language"""
    lang = request.args.get("lang")

    if lang and lang in Config.BABEL_SUPPORTED_LOCALES:
        session["lang"] = lang

    return redirect(modify_referrer_lang(request.referrer, lang))


@bp.route("/toast/<toast_type>")
def get_toast(toast_type):
    """Serve a specific toast template"""
    if toast_type not in ["success", "error", "info", "warning"]:
        return "Toast type not found", 404

    return render_template(f"partials/toast/{toast_type}.html")<|MERGE_RESOLUTION|>--- conflicted
+++ resolved
@@ -10,10 +10,6 @@
 from utils.map_i18n import normailze_i18n
 from utils.referrer_modifier import modify_referrer_lang
 from utils.view_modifiers import response
-
-# Initialize the service with static dummy data
-project_service = ProjectService()
-team_service = TeamService()
 
 
 @bp.route("/")
@@ -67,66 +63,24 @@
 @response(template_file="dashboard.html")
 def dashboard():
     """Dashboard page"""
-<<<<<<< HEAD
     tab_query = request.args.get("q")
     if tab_query is None:
       return dict(tab="projects")
 
     tab_content = dict(
         team=dict(temp="partials/dashboard/team.html",
-                  data=team_service.get_all_team_members),
+                  data=TeamService().get_all),
         projects=dict(temp="partials/dashboard/projects.html",
-                      data=project_service.get_all_projects),
+                      data=ProjectService().get_all_projects),
         knowledge_hub=dict(temp="partials/dashboard/knowledge-hub.html",
                            data=dict),
         subscribers=dict(temp="partials/dashboard/subscribers.html",
                          data=dict),
         news=dict(temp="partials/dashboard/news.html",
                   data=NewsService().get_all),
-=======
-    locale = session.get("lang", Config.BABEL_DEFAULT_LOCALE)
-    tab_query = request.args.get("q", "projects")
-    page = int(request.args.get("page", 1))
-    tab_mapper = {
-        "team": "partials/dashboard/team.html",
-        "projects": "partials/dashboard/projects.html",
-        "knowledge-hub": "partials/dashboard/knowledge-hub.html",
-        "subscribers": "partials/dashboard/subscribers.html",
-        "news": "partials/dashboard/news.html",
-    }
-    if request.headers.get("hx-tab"):
-        # Fetch projects for the 'projects' tab
-        if tab_query == "projects":
-            all_projects = project_service.get_all_projects(page=page)
-            return make_response(
-                render_template(
-                    "partials/dashboard/projects.html",
-                    locale=locale,
-                    projects=all_projects,
-                    page=page,
-                    total_pages=len(all_projects) // 5 + 1,
-                )
-            )
-
-        # Fetch team members for the 'team' tab
-        if tab_query == "team":
-            team_members = team_service.get_all(page=page)
-            return make_response(
-                render_template(
-                    "partials/dashboard/team.html",
-                    **team_members,
-                )
-            )
-
-        return make_response(
-            render_template(
-                tab_mapper.get(tab_query, "partials/dashboard/projects.html")
-            )
->>>>>>> 7ad9d0c9
         )
     template = tab_content.get(tab_query, {}).get("temp")
     data = tab_content.get(tab_query, {}).get("data", lambda: {})()
-    print(dict(tab=template, **data))
 
     return make_response(render_template(
       template,
