<<<<<<< HEAD
{% macro input(id='', name='', type='text', placeholder='', label='', accept='')
%}
=======
{% macro input(id='', name='', type='text', placeholder='', label='', accept='') %}
>>>>>>> e47b7374
<div>
    <label
        for="{{id}}"
        class="block text-sm font-medium text-gray-700 capitalize"
    >
        {{ label }}
    </label>
    <input
        required
        type="{{type}}"
        id="{{id}}"
        name="{{name}}"
        placeholder="{{ placeholder }}"
        accept="{{ accept }}"
        class="mt-1 block w-full px-4 py-2 border rounded-lg shadow-sm focus:ring-primary-500 focus:border-primary-500"
        {% if type== "file" %}
        accept="{{accept}}"
        {% endif %}
    />
</div>
{% endmacro %}<|MERGE_RESOLUTION|>--- conflicted
+++ resolved
@@ -1,9 +1,4 @@
-<<<<<<< HEAD
-{% macro input(id='', name='', type='text', placeholder='', label='', accept='')
-%}
-=======
-{% macro input(id='', name='', type='text', placeholder='', label='', accept='') %}
->>>>>>> e47b7374
+{% macro input(id='', name='', type='text', placeholder='', label='', accept='')%}
 <div>
     <label
         for="{{id}}"
