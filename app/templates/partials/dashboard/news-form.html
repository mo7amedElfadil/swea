{% import "macros/form.html" as form %}
<div>
    <form
        id="create-news"
        class="flex flex-col gap-4"
        hx-post="/dashboard/news"
        hx-target="#tab-content"
        hx-swap="none"
        hx-encoding="multipart/form-data"
<<<<<<< HEAD
        hx-on::after-request="this.reset()"
=======
        enctype="multipart/form-data"
>>>>>>> e47b7374
    >
        <!-- Title (Multi-language Support) -->
        {{form.input(label=_("news_title_english"), id="title-en",
        name="title[en]", placeholder=_("news_title_english"), )}}
        {{form.input(label=_("news_title_arabic"), id="title-ar",
        name="title[ar]", placeholder=_("news_title_arabic"), )}}

        <!-- date -->
        {{form.input(label=_("news_date"), id="news-img", name="date",
        type="date",placeholder=_("news date"), )}}

        <!-- image (Multi-language Support) -->
<<<<<<< HEAD
        {{form.input(label=_("news_image"), id="news-img", name="image",
        type="file", accept='image/*', placeholder=_("news image"), )}}
=======
        {{form.input(label=_("news_image"), id="news-img", name="news_img",
        accept="image/*",
        type="file",placeholder=_("news image"), )}}
>>>>>>> e47b7374

        <!-- description -->
        <div>
            <label
                for="editor"
                class="mb-1 block text-sm font-medium text-gray-700 capitalize"
            >
                {{_('content')}}
            </label>
            <div id="editor" class="bg-white"></div>
            <input type="hidden" name="description[en]" id="description-en" />
        </div>
        <button
            class="w-full px-4 py-2 bg-primary-600 text-white rounded-lg hover:bg-primary-700 focus:outline-none focus:ring-2 focus:ring-primary-500"
            type="submit"
        >
            {{_('create')}}
        </button>
    </form>
</div>
<!-- Include the Quill library -->
<script
    src="https://cdn.jsdelivr.net/npm/quill@2.0.3/dist/quill.js"
    onload="initQuill()"
></script>
<!-- Initialize Quill editor -->
<script>
    function initQuill() {
        var quill = new Quill('#editor', {
            theme: 'snow',
        })
        // Use htmx:configRequest to update the form parameters
        document
            .getElementById('create-news')
            .addEventListener('htmx:configRequest', function (evt) {
                // Get the HTML content from Quill
                const content = quill.root.innerHTML
                console.log('Content before sending:', content)

                // Update the hidden input (optional)
                document.getElementById('description-en').value = content

                // Update the request parameters directly
                evt.detail.parameters['description[en]'] = content
            })
    }

   </script><|MERGE_RESOLUTION|>--- conflicted
+++ resolved
@@ -7,11 +7,8 @@
         hx-target="#tab-content"
         hx-swap="none"
         hx-encoding="multipart/form-data"
-<<<<<<< HEAD
         hx-on::after-request="this.reset()"
-=======
         enctype="multipart/form-data"
->>>>>>> e47b7374
     >
         <!-- Title (Multi-language Support) -->
         {{form.input(label=_("news_title_english"), id="title-en",
@@ -24,14 +21,9 @@
         type="date",placeholder=_("news date"), )}}
 
         <!-- image (Multi-language Support) -->
-<<<<<<< HEAD
-        {{form.input(label=_("news_image"), id="news-img", name="image",
-        type="file", accept='image/*', placeholder=_("news image"), )}}
-=======
         {{form.input(label=_("news_image"), id="news-img", name="news_img",
         accept="image/*",
         type="file",placeholder=_("news image"), )}}
->>>>>>> e47b7374
 
         <!-- description -->
         <div>
