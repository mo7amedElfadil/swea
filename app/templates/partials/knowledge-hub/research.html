<<<<<<< HEAD
{% import "macros/carousel.html" as carousel_macro %} {% import
"macros/icons.html" as icons %} {% call carousel_macro.carousel(
id='research-carousel', items=data, gap='6', perSlide=3, emptyState={ 'icon':
icons.research(cls='size-24'), 'text': _("empty research") }, locale=locale ) %}
{% include 'partials/knowledge-hub/researches-cards.html' %} {% endcall %}
=======
{% from "macros/carousel.html" import carousel %} {{ carousel( data=data,
locale=locale, card="research", ) }}
>>>>>>> 636c445b
<|MERGE_RESOLUTION|>--- conflicted
+++ resolved
@@ -1,10 +1,2 @@
-<<<<<<< HEAD
-{% import "macros/carousel.html" as carousel_macro %} {% import
-"macros/icons.html" as icons %} {% call carousel_macro.carousel(
-id='research-carousel', items=data, gap='6', perSlide=3, emptyState={ 'icon':
-icons.research(cls='size-24'), 'text': _("empty research") }, locale=locale ) %}
-{% include 'partials/knowledge-hub/researches-cards.html' %} {% endcall %}
-=======
 {% from "macros/carousel.html" import carousel %} {{ carousel( data=data,
-locale=locale, card="research", ) }}
->>>>>>> 636c445b
+locale=locale, card="research", ) }}