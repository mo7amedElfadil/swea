{% extends "base.html" %} {% block title %}projects{% endblock %} {% block
content %}
<div>
    <section
        class="h-[calc(100vh-81px)] grid grid-cols-1 px-4 items-end"
        id="projects-hero"
    >
        <div
            class="container mx-auto max-w-[900px] px-4 py-6 mb-56 bg-white bg-opacity-60 rounded-lg border"
        >
            <h1
                class="mb-4 text-4xl font-bold text-primary-800 capitalize md:text-6xl"
            >
                {{_("projects")}}
            </h1>
            <p class="font-medium md:text-lg">{{_("project hero desc")}}</p>
        </div>
    </section>
    <section
        class="container mx-auto px-4 py-32 grid grid-cols-fluid gap-8"
        id="project-list"
    >
        {% for p in projects %}
<<<<<<< HEAD
        <div
            class="p-4 flex flex-col gap-4 shadow-[0_8px_10px_-3px_rgba(0,_0,_0,_0.3)]"
        >
            <h3 class="text-2xl font-bold">{{p.title}}</h3>
            <div class="text-slate-500">
                <span class="after:content-[&quot;-&quot;] after:mx-1">
                    {{p.author.name}}
                </span>
                <span>{{p.date_of_completion}}</span>
=======
        <div class='p-4 flex flex-col gap-4 shadow-[0_8px_10px_-3px_rgba(0,_0,_0,_0.3)]'>

          {% if p.hero_image %}
          <img
              src="{{ url_for('static', filename=p.hero_image) }}"
              alt="{{ p.title }}"
              class="w-full h-48 object-cover rounded-lg"
              />
          {% endif %}
			<h3 class='text-2xl font-bold'>{{p.title}}</h3>
            <div class='text-slate-500'>
				<span class='after:content-["-"] after:mx-1'>{{p.author.name}}</span>
				<span>{{p.date_of_completion}}</span>
>>>>>>> e47b7374
            </div>
            <p>
                {% if p.content and p.content[0]|length > 100 %} {{
                p.content[0][:100] }}... {% else %} {{ p.content[0] or "" }} {%
                endif %}
            </p>
            <button class="me-auto flex gap-2">
                <span class="capitalize">{{_("learn more")}}</span>
                <span>
                    {%if locale == 'en'%}
                    <img
                        class="size-6"
                        src="{{url_for('static',filename='icons/arrow.svg')}}"
                        alt="arrow right"
                    />
                    {%else%}
                    <img
                        class="size-6"
                        src="{{url_for('static',filename='icons/arrow-left.svg')}}"
                        alt="arrow left"
                    />
                    {%endif%}
                </span>
            </button>
        </div>
        {% endfor %}
    </section>
</div>
{% endblock %}<|MERGE_RESOLUTION|>--- conflicted
+++ resolved
@@ -21,17 +21,6 @@
         id="project-list"
     >
         {% for p in projects %}
-<<<<<<< HEAD
-        <div
-            class="p-4 flex flex-col gap-4 shadow-[0_8px_10px_-3px_rgba(0,_0,_0,_0.3)]"
-        >
-            <h3 class="text-2xl font-bold">{{p.title}}</h3>
-            <div class="text-slate-500">
-                <span class="after:content-[&quot;-&quot;] after:mx-1">
-                    {{p.author.name}}
-                </span>
-                <span>{{p.date_of_completion}}</span>
-=======
         <div class='p-4 flex flex-col gap-4 shadow-[0_8px_10px_-3px_rgba(0,_0,_0,_0.3)]'>
 
           {% if p.hero_image %}
@@ -45,7 +34,6 @@
             <div class='text-slate-500'>
 				<span class='after:content-["-"] after:mx-1'>{{p.author.name}}</span>
 				<span>{{p.date_of_completion}}</span>
->>>>>>> e47b7374
             </div>
             <p>
                 {% if p.content and p.content[0]|length > 100 %} {{
